--- conflicted
+++ resolved
@@ -1,8 +1,4 @@
-<<<<<<< HEAD
-# StarDiffusion
-=======
 # stardiffusion
->>>>>>> 59a18f53
 
 A modular implementation of diffusion models with CoordConv enhancement for spatial awareness.
 
@@ -114,9 +110,4 @@
 
 ## License
 
-This project is licensed under the MIT License - see the LICENSE file for details.
-
-## Acknowledgments
-
-- The CoordConv paper: [An Intriguing Failing of Convolutional Neural Networks and the CoordConv Solution](https://arxiv.org/abs/1807.03247)
-- Hugging Face Diffusers library +This project is licensed under the MIT License - see the LICENSE file for details. 